#[cfg(feature = "basis-universal")]
use super::basis::*;
#[cfg(feature = "dds")]
use super::dds::*;
#[cfg(feature = "ktx2")]
use super::ktx2::*;

use crate::{
<<<<<<< HEAD
    color::Color,
    render_asset::{PrepareAssetError, RenderAsset},
=======
    render_asset::{PrepareAssetError, RenderAsset, RenderAssetUsages},
>>>>>>> dd15890c
    render_resource::{Sampler, Texture, TextureView},
    renderer::{RenderDevice, RenderQueue},
    texture::BevyDefault,
};
use bevy_asset::Asset;
use bevy_derive::{Deref, DerefMut};
use bevy_ecs::system::{lifetimeless::SRes, Resource, SystemParamItem};
<<<<<<< HEAD
use bevy_math::{UVec2, UVec3, Vec2};
=======
use bevy_math::{AspectRatio, UVec2, Vec2};
>>>>>>> dd15890c
use bevy_reflect::Reflect;
use serde::{Deserialize, Serialize};
use std::hash::Hash;
use thiserror::Error;
use wgpu::{Extent3d, TextureDimension, TextureFormat, TextureViewDescriptor};

pub const TEXTURE_ASSET_INDEX: u64 = 0;
pub const SAMPLER_ASSET_INDEX: u64 = 1;

#[derive(Debug, Serialize, Deserialize, Copy, Clone)]
pub enum ImageFormat {
    Avif,
    Basis,
    Bmp,
    Dds,
    Farbfeld,
    Gif,
    OpenExr,
    Hdr,
    Ico,
    Jpeg,
    Ktx2,
    Png,
    Pnm,
    Tga,
    Tiff,
    WebP,
}

impl ImageFormat {
    pub fn from_mime_type(mime_type: &str) -> Option<Self> {
        Some(match mime_type.to_ascii_lowercase().as_str() {
            "image/bmp" | "image/x-bmp" => ImageFormat::Bmp,
            "image/vnd-ms.dds" => ImageFormat::Dds,
            "image/jpeg" => ImageFormat::Jpeg,
            "image/ktx2" => ImageFormat::Ktx2,
            "image/png" => ImageFormat::Png,
            "image/x-exr" => ImageFormat::OpenExr,
            "image/x-targa" | "image/x-tga" => ImageFormat::Tga,
            _ => return None,
        })
    }

    pub fn from_extension(extension: &str) -> Option<Self> {
        Some(match extension.to_ascii_lowercase().as_str() {
            "avif" => ImageFormat::Avif,
            "basis" => ImageFormat::Basis,
            "bmp" => ImageFormat::Bmp,
            "dds" => ImageFormat::Dds,
            "ff" | "farbfeld" => ImageFormat::Farbfeld,
            "gif" => ImageFormat::Gif,
            "exr" => ImageFormat::OpenExr,
            "hdr" => ImageFormat::Hdr,
            "ico" => ImageFormat::Ico,
            "jpg" | "jpeg" => ImageFormat::Jpeg,
            "ktx2" => ImageFormat::Ktx2,
            "pbm" | "pam" | "ppm" | "pgm" => ImageFormat::Pnm,
            "png" => ImageFormat::Png,
            "tga" => ImageFormat::Tga,
            "tif" | "tiff" => ImageFormat::Tiff,
            "webp" => ImageFormat::WebP,
            _ => return None,
        })
    }

    pub fn as_image_crate_format(&self) -> Option<image::ImageFormat> {
        Some(match self {
            ImageFormat::Avif => image::ImageFormat::Avif,
            ImageFormat::Bmp => image::ImageFormat::Bmp,
            ImageFormat::Dds => image::ImageFormat::Dds,
            ImageFormat::Farbfeld => image::ImageFormat::Farbfeld,
            ImageFormat::Gif => image::ImageFormat::Gif,
            ImageFormat::OpenExr => image::ImageFormat::OpenExr,
            ImageFormat::Hdr => image::ImageFormat::Hdr,
            ImageFormat::Ico => image::ImageFormat::Ico,
            ImageFormat::Jpeg => image::ImageFormat::Jpeg,
            ImageFormat::Png => image::ImageFormat::Png,
            ImageFormat::Pnm => image::ImageFormat::Pnm,
            ImageFormat::Tga => image::ImageFormat::Tga,
            ImageFormat::Tiff => image::ImageFormat::Tiff,
            ImageFormat::WebP => image::ImageFormat::WebP,
            ImageFormat::Basis | ImageFormat::Ktx2 => return None,
        })
    }
}

#[derive(Asset, Reflect, Debug, Clone)]
#[reflect_value]
pub struct Image {
    pub data: Vec<u8>,
    // TODO: this nesting makes accessing Image metadata verbose. Either flatten out descriptor or add accessors
    pub texture_descriptor: wgpu::TextureDescriptor<'static>,
    /// The [`ImageSampler`] to use during rendering.
    pub sampler: ImageSampler,
    pub texture_view_descriptor: Option<TextureViewDescriptor<'static>>,
    pub asset_usage: RenderAssetUsages,
}

/// Used in [`Image`], this determines what image sampler to use when rendering. The default setting,
/// [`ImageSampler::Default`], will read the sampler from the [`ImagePlugin`](super::ImagePlugin) at setup.
/// Setting this to [`ImageSampler::Descriptor`] will override the global default descriptor for this [`Image`].
#[derive(Debug, Default, Clone, Serialize, Deserialize)]
pub enum ImageSampler {
    /// Default image sampler, derived from the [`ImagePlugin`](super::ImagePlugin) setup.
    #[default]
    Default,
    /// Custom sampler for this image which will override global default.
    Descriptor(ImageSamplerDescriptor),
}

impl ImageSampler {
    /// Returns an image sampler with [`ImageFilterMode::Linear`] min and mag filters
    #[inline]
    pub fn linear() -> ImageSampler {
        ImageSampler::Descriptor(ImageSamplerDescriptor::linear())
    }

    /// Returns an image sampler with [`ImageFilterMode::Nearest`] min and mag filters
    #[inline]
    pub fn nearest() -> ImageSampler {
        ImageSampler::Descriptor(ImageSamplerDescriptor::nearest())
    }
}

/// A rendering resource for the default image sampler which is set during renderer
/// initialization.
///
/// The [`ImagePlugin`](super::ImagePlugin) can be set during app initialization to change the default
/// image sampler.
#[derive(Resource, Debug, Clone, Deref, DerefMut)]
pub struct DefaultImageSampler(pub(crate) Sampler);

/// How edges should be handled in texture addressing.
///
/// See [`ImageSamplerDescriptor`] for information how to configure this.
///
/// This type mirrors [`wgpu::AddressMode`].
#[derive(Clone, Copy, Debug, Default, Serialize, Deserialize)]
pub enum ImageAddressMode {
    /// Clamp the value to the edge of the texture.
    ///
    /// -0.25 -> 0.0
    /// 1.25  -> 1.0
    #[default]
    ClampToEdge,
    /// Repeat the texture in a tiling fashion.
    ///
    /// -0.25 -> 0.75
    /// 1.25 -> 0.25
    Repeat,
    /// Repeat the texture, mirroring it every repeat.
    ///
    /// -0.25 -> 0.25
    /// 1.25 -> 0.75
    MirrorRepeat,
    /// Clamp the value to the border of the texture
    /// Requires the wgpu feature [`wgpu::Features::ADDRESS_MODE_CLAMP_TO_BORDER`].
    ///
    /// -0.25 -> border
    /// 1.25 -> border
    ClampToBorder,
}

/// Texel mixing mode when sampling between texels.
///
/// This type mirrors [`wgpu::FilterMode`].
#[derive(Clone, Copy, Debug, Default, Serialize, Deserialize)]
pub enum ImageFilterMode {
    /// Nearest neighbor sampling.
    ///
    /// This creates a pixelated effect when used as a mag filter.
    #[default]
    Nearest,
    /// Linear Interpolation.
    ///
    /// This makes textures smooth but blurry when used as a mag filter.
    Linear,
}

/// Comparison function used for depth and stencil operations.
///
/// This type mirrors [`wgpu::CompareFunction`].
#[derive(Clone, Copy, Debug, Serialize, Deserialize)]
pub enum ImageCompareFunction {
    /// Function never passes
    Never,
    /// Function passes if new value less than existing value
    Less,
    /// Function passes if new value is equal to existing value. When using
    /// this compare function, make sure to mark your Vertex Shader's `@builtin(position)`
    /// output as `@invariant` to prevent artifacting.
    Equal,
    /// Function passes if new value is less than or equal to existing value
    LessEqual,
    /// Function passes if new value is greater than existing value
    Greater,
    /// Function passes if new value is not equal to existing value. When using
    /// this compare function, make sure to mark your Vertex Shader's `@builtin(position)`
    /// output as `@invariant` to prevent artifacting.
    NotEqual,
    /// Function passes if new value is greater than or equal to existing value
    GreaterEqual,
    /// Function always passes
    Always,
}

/// Color variation to use when the sampler addressing mode is [`ImageAddressMode::ClampToBorder`].
///
/// This type mirrors [`wgpu::SamplerBorderColor`].
#[derive(Clone, Copy, Debug, Serialize, Deserialize)]
pub enum ImageSamplerBorderColor {
    /// RGBA color `[0, 0, 0, 0]`.
    TransparentBlack,
    /// RGBA color `[0, 0, 0, 1]`.
    OpaqueBlack,
    /// RGBA color `[1, 1, 1, 1]`.
    OpaqueWhite,
    /// On the Metal wgpu backend, this is equivalent to [`Self::TransparentBlack`] for
    /// textures that have an alpha component, and equivalent to [`Self::OpaqueBlack`]
    /// for textures that do not have an alpha component. On other backends,
    /// this is equivalent to [`Self::TransparentBlack`]. Requires
    /// [`wgpu::Features::ADDRESS_MODE_CLAMP_TO_ZERO`]. Not supported on the web.
    Zero,
}

/// Indicates to an [`ImageLoader`](super::ImageLoader) how an [`Image`] should be sampled.
/// As this type is part of the [`ImageLoaderSettings`](super::ImageLoaderSettings),
/// it will be serialized to an image asset `.meta` file which might require a migration in case of
/// a breaking change.
///
/// This types mirrors [`wgpu::SamplerDescriptor`], but that might change in future versions.
#[derive(Clone, Debug, Serialize, Deserialize)]
pub struct ImageSamplerDescriptor {
    pub label: Option<String>,
    /// How to deal with out of bounds accesses in the u (i.e. x) direction.
    pub address_mode_u: ImageAddressMode,
    /// How to deal with out of bounds accesses in the v (i.e. y) direction.
    pub address_mode_v: ImageAddressMode,
    /// How to deal with out of bounds accesses in the w (i.e. z) direction.
    pub address_mode_w: ImageAddressMode,
    /// How to filter the texture when it needs to be magnified (made larger).
    pub mag_filter: ImageFilterMode,
    /// How to filter the texture when it needs to be minified (made smaller).
    pub min_filter: ImageFilterMode,
    /// How to filter between mip map levels
    pub mipmap_filter: ImageFilterMode,
    /// Minimum level of detail (i.e. mip level) to use.
    pub lod_min_clamp: f32,
    /// Maximum level of detail (i.e. mip level) to use.
    pub lod_max_clamp: f32,
    /// If this is enabled, this is a comparison sampler using the given comparison function.
    pub compare: Option<ImageCompareFunction>,
    /// Must be at least 1. If this is not 1, all filter modes must be linear.
    pub anisotropy_clamp: u16,
    /// Border color to use when `address_mode`` is [`ImageAddressMode::ClampToBorder`].
    pub border_color: Option<ImageSamplerBorderColor>,
}

impl Default for ImageSamplerDescriptor {
    fn default() -> Self {
        Self {
            address_mode_u: Default::default(),
            address_mode_v: Default::default(),
            address_mode_w: Default::default(),
            mag_filter: Default::default(),
            min_filter: Default::default(),
            mipmap_filter: Default::default(),
            lod_min_clamp: 0.0,
            lod_max_clamp: 32.0,
            compare: None,
            anisotropy_clamp: 1,
            border_color: None,
            label: None,
        }
    }
}

impl ImageSamplerDescriptor {
    /// Returns a sampler descriptor with [`Linear`](crate::render_resource::FilterMode::Linear) min and mag filters
    #[inline]
    pub fn linear() -> ImageSamplerDescriptor {
        ImageSamplerDescriptor {
            mag_filter: ImageFilterMode::Linear,
            min_filter: ImageFilterMode::Linear,
            mipmap_filter: ImageFilterMode::Linear,
            ..Default::default()
        }
    }

    /// Returns a sampler descriptor with [`Nearest`](crate::render_resource::FilterMode::Nearest) min and mag filters
    #[inline]
    pub fn nearest() -> ImageSamplerDescriptor {
        ImageSamplerDescriptor {
            mag_filter: ImageFilterMode::Nearest,
            min_filter: ImageFilterMode::Nearest,
            mipmap_filter: ImageFilterMode::Nearest,
            ..Default::default()
        }
    }

    pub fn as_wgpu(&self) -> wgpu::SamplerDescriptor {
        wgpu::SamplerDescriptor {
            label: self.label.as_deref(),
            address_mode_u: self.address_mode_u.into(),
            address_mode_v: self.address_mode_v.into(),
            address_mode_w: self.address_mode_w.into(),
            mag_filter: self.mag_filter.into(),
            min_filter: self.min_filter.into(),
            mipmap_filter: self.mipmap_filter.into(),
            lod_min_clamp: self.lod_min_clamp,
            lod_max_clamp: self.lod_max_clamp,
            compare: self.compare.map(Into::into),
            anisotropy_clamp: self.anisotropy_clamp,
            border_color: self.border_color.map(Into::into),
        }
    }
}

impl From<ImageAddressMode> for wgpu::AddressMode {
    fn from(value: ImageAddressMode) -> Self {
        match value {
            ImageAddressMode::ClampToEdge => wgpu::AddressMode::ClampToEdge,
            ImageAddressMode::Repeat => wgpu::AddressMode::Repeat,
            ImageAddressMode::MirrorRepeat => wgpu::AddressMode::MirrorRepeat,
            ImageAddressMode::ClampToBorder => wgpu::AddressMode::ClampToBorder,
        }
    }
}

impl From<ImageFilterMode> for wgpu::FilterMode {
    fn from(value: ImageFilterMode) -> Self {
        match value {
            ImageFilterMode::Nearest => wgpu::FilterMode::Nearest,
            ImageFilterMode::Linear => wgpu::FilterMode::Linear,
        }
    }
}

impl From<ImageCompareFunction> for wgpu::CompareFunction {
    fn from(value: ImageCompareFunction) -> Self {
        match value {
            ImageCompareFunction::Never => wgpu::CompareFunction::Never,
            ImageCompareFunction::Less => wgpu::CompareFunction::Less,
            ImageCompareFunction::Equal => wgpu::CompareFunction::Equal,
            ImageCompareFunction::LessEqual => wgpu::CompareFunction::LessEqual,
            ImageCompareFunction::Greater => wgpu::CompareFunction::Greater,
            ImageCompareFunction::NotEqual => wgpu::CompareFunction::NotEqual,
            ImageCompareFunction::GreaterEqual => wgpu::CompareFunction::GreaterEqual,
            ImageCompareFunction::Always => wgpu::CompareFunction::Always,
        }
    }
}

impl From<ImageSamplerBorderColor> for wgpu::SamplerBorderColor {
    fn from(value: ImageSamplerBorderColor) -> Self {
        match value {
            ImageSamplerBorderColor::TransparentBlack => wgpu::SamplerBorderColor::TransparentBlack,
            ImageSamplerBorderColor::OpaqueBlack => wgpu::SamplerBorderColor::OpaqueBlack,
            ImageSamplerBorderColor::OpaqueWhite => wgpu::SamplerBorderColor::OpaqueWhite,
            ImageSamplerBorderColor::Zero => wgpu::SamplerBorderColor::Zero,
        }
    }
}

impl From<wgpu::AddressMode> for ImageAddressMode {
    fn from(value: wgpu::AddressMode) -> Self {
        match value {
            wgpu::AddressMode::ClampToEdge => ImageAddressMode::ClampToEdge,
            wgpu::AddressMode::Repeat => ImageAddressMode::Repeat,
            wgpu::AddressMode::MirrorRepeat => ImageAddressMode::MirrorRepeat,
            wgpu::AddressMode::ClampToBorder => ImageAddressMode::ClampToBorder,
        }
    }
}

impl From<wgpu::FilterMode> for ImageFilterMode {
    fn from(value: wgpu::FilterMode) -> Self {
        match value {
            wgpu::FilterMode::Nearest => ImageFilterMode::Nearest,
            wgpu::FilterMode::Linear => ImageFilterMode::Linear,
        }
    }
}

impl From<wgpu::CompareFunction> for ImageCompareFunction {
    fn from(value: wgpu::CompareFunction) -> Self {
        match value {
            wgpu::CompareFunction::Never => ImageCompareFunction::Never,
            wgpu::CompareFunction::Less => ImageCompareFunction::Less,
            wgpu::CompareFunction::Equal => ImageCompareFunction::Equal,
            wgpu::CompareFunction::LessEqual => ImageCompareFunction::LessEqual,
            wgpu::CompareFunction::Greater => ImageCompareFunction::Greater,
            wgpu::CompareFunction::NotEqual => ImageCompareFunction::NotEqual,
            wgpu::CompareFunction::GreaterEqual => ImageCompareFunction::GreaterEqual,
            wgpu::CompareFunction::Always => ImageCompareFunction::Always,
        }
    }
}

impl From<wgpu::SamplerBorderColor> for ImageSamplerBorderColor {
    fn from(value: wgpu::SamplerBorderColor) -> Self {
        match value {
            wgpu::SamplerBorderColor::TransparentBlack => ImageSamplerBorderColor::TransparentBlack,
            wgpu::SamplerBorderColor::OpaqueBlack => ImageSamplerBorderColor::OpaqueBlack,
            wgpu::SamplerBorderColor::OpaqueWhite => ImageSamplerBorderColor::OpaqueWhite,
            wgpu::SamplerBorderColor::Zero => ImageSamplerBorderColor::Zero,
        }
    }
}

impl<'a> From<wgpu::SamplerDescriptor<'a>> for ImageSamplerDescriptor {
    fn from(value: wgpu::SamplerDescriptor) -> Self {
        ImageSamplerDescriptor {
            label: value.label.map(|l| l.to_string()),
            address_mode_u: value.address_mode_u.into(),
            address_mode_v: value.address_mode_v.into(),
            address_mode_w: value.address_mode_w.into(),
            mag_filter: value.mag_filter.into(),
            min_filter: value.min_filter.into(),
            mipmap_filter: value.mipmap_filter.into(),
            lod_min_clamp: value.lod_min_clamp,
            lod_max_clamp: value.lod_max_clamp,
            compare: value.compare.map(Into::into),
            anisotropy_clamp: value.anisotropy_clamp,
            border_color: value.border_color.map(Into::into),
        }
    }
}

impl Default for Image {
    /// default is a 1x1x1 all '1.0' texture
    fn default() -> Self {
        let format = TextureFormat::bevy_default();
        let data = vec![255; format.pixel_size()];
        Image {
            data,
            texture_descriptor: wgpu::TextureDescriptor {
                size: Extent3d {
                    width: 1,
                    height: 1,
                    depth_or_array_layers: 1,
                },
                format,
                dimension: TextureDimension::D2,
                label: None,
                mip_level_count: 1,
                sample_count: 1,
                usage: wgpu::TextureUsages::TEXTURE_BINDING | wgpu::TextureUsages::COPY_DST,
                view_formats: &[],
            },
            sampler: ImageSampler::Default,
            texture_view_descriptor: None,
            asset_usage: RenderAssetUsages::default(),
        }
    }
}

impl Image {
    /// Creates a new image from raw binary data and the corresponding metadata.
    ///
    /// # Panics
    /// Panics if the length of the `data`, volume of the `size` and the size of the `format`
    /// do not match.
    pub fn new(
        size: Extent3d,
        dimension: TextureDimension,
        data: Vec<u8>,
        format: TextureFormat,
        asset_usage: RenderAssetUsages,
    ) -> Self {
        debug_assert_eq!(
            size.volume() * format.pixel_size(),
            data.len(),
            "Pixel data, size and format have to match",
        );
        let mut image = Self {
            data,
            ..Default::default()
        };
        image.texture_descriptor.dimension = dimension;
        image.texture_descriptor.size = size;
        image.texture_descriptor.format = format;
        image.asset_usage = asset_usage;
        image
    }

    /// Creates a new image from raw binary data and the corresponding metadata, by filling
    /// the image data with the `pixel` data repeated multiple times.
    ///
    /// # Panics
    /// Panics if the size of the `format` is not a multiple of the length of the `pixel` data.
    pub fn new_fill(
        size: Extent3d,
        dimension: TextureDimension,
        pixel: &[u8],
        format: TextureFormat,
        asset_usage: RenderAssetUsages,
    ) -> Self {
        let mut value = Image::default();
        value.texture_descriptor.format = format;
        value.texture_descriptor.dimension = dimension;
        value.asset_usage = asset_usage;
        value.resize(size);

        debug_assert_eq!(
            pixel.len() % format.pixel_size(),
            0,
            "Must not have incomplete pixel data."
        );
        debug_assert!(
            pixel.len() <= value.data.len(),
            "Fill data must fit within pixel buffer."
        );

        for current_pixel in value.data.chunks_exact_mut(pixel.len()) {
            current_pixel.copy_from_slice(pixel);
        }
        value
    }

    /// Returns the width of a 2D image.
    #[inline]
    pub fn width(&self) -> u32 {
        self.texture_descriptor.size.width
    }

    /// Returns the height of a 2D image.
    #[inline]
    pub fn height(&self) -> u32 {
        self.texture_descriptor.size.height
    }

    /// Returns the aspect ratio (width / height) of a 2D image.
    #[inline]
    pub fn aspect_ratio(&self) -> AspectRatio {
        AspectRatio::from_pixels(self.width(), self.height())
    }

    /// Returns the size of a 2D image as f32.
    #[inline]
    pub fn size_f32(&self) -> Vec2 {
        Vec2::new(self.width() as f32, self.height() as f32)
    }

    /// Returns the size of a 2D image.
    #[inline]
    pub fn size(&self) -> UVec2 {
        UVec2::new(self.width(), self.height())
    }

    /// Resizes the image to the new size, by removing information or appending 0 to the `data`.
    /// Does not properly resize the contents of the image, but only its internal `data` buffer.
    pub fn resize(&mut self, size: Extent3d) {
        self.texture_descriptor.size = size;
        self.data.resize(
            size.volume() * self.texture_descriptor.format.pixel_size(),
            0,
        );
    }

    /// Changes the `size`, asserting that the total number of data elements (pixels) remains the
    /// same.
    ///
    /// # Panics
    /// Panics if the `new_size` does not have the same volume as to old one.
    pub fn reinterpret_size(&mut self, new_size: Extent3d) {
        assert_eq!(
            new_size.volume(),
            self.texture_descriptor.size.volume(),
            "Incompatible sizes: old = {:?} new = {:?}",
            self.texture_descriptor.size,
            new_size
        );

        self.texture_descriptor.size = new_size;
    }

    /// Takes a 2D image containing vertically stacked images of the same size, and reinterprets
    /// it as a 2D array texture, where each of the stacked images becomes one layer of the
    /// array. This is primarily for use with the `texture2DArray` shader uniform type.
    ///
    /// # Panics
    /// Panics if the texture is not 2D, has more than one layers or is not evenly dividable into
    /// the `layers`.
    pub fn reinterpret_stacked_2d_as_array(&mut self, layers: u32) {
        // Must be a stacked image, and the height must be divisible by layers.
        assert_eq!(self.texture_descriptor.dimension, TextureDimension::D2);
        assert_eq!(self.texture_descriptor.size.depth_or_array_layers, 1);
        assert_eq!(self.height() % layers, 0);

        self.reinterpret_size(Extent3d {
            width: self.width(),
            height: self.height() / layers,
            depth_or_array_layers: layers,
        });
    }

    /// Convert a texture from a format to another. Only a few formats are
    /// supported as input and output:
    /// - `TextureFormat::R8Unorm`
    /// - `TextureFormat::Rg8Unorm`
    /// - `TextureFormat::Rgba8UnormSrgb`
    ///
    /// To get [`Image`] as a [`image::DynamicImage`] see:
    /// [`Image::try_into_dynamic`].
    pub fn convert(&self, new_format: TextureFormat) -> Option<Self> {
        self.clone()
            .try_into_dynamic()
            .ok()
            .and_then(|img| match new_format {
                TextureFormat::R8Unorm => {
                    Some((image::DynamicImage::ImageLuma8(img.into_luma8()), false))
                }
                TextureFormat::Rg8Unorm => Some((
                    image::DynamicImage::ImageLumaA8(img.into_luma_alpha8()),
                    false,
                )),
                TextureFormat::Rgba8UnormSrgb => {
                    Some((image::DynamicImage::ImageRgba8(img.into_rgba8()), true))
                }
                _ => None,
            })
            .map(|(dyn_img, is_srgb)| Self::from_dynamic(dyn_img, is_srgb, self.asset_usage))
    }

    /// Load a bytes buffer in a [`Image`], according to type `image_type`, using the `image`
    /// crate
    pub fn from_buffer(
        buffer: &[u8],
        image_type: ImageType,
        #[allow(unused_variables)] supported_compressed_formats: CompressedImageFormats,
        is_srgb: bool,
        image_sampler: ImageSampler,
        asset_usage: RenderAssetUsages,
    ) -> Result<Image, TextureError> {
        let format = image_type.to_image_format()?;

        // Load the image in the expected format.
        // Some formats like PNG allow for R or RG textures too, so the texture
        // format needs to be determined. For RGB textures an alpha channel
        // needs to be added, so the image data needs to be converted in those
        // cases.

        let mut image = match format {
            #[cfg(feature = "basis-universal")]
            ImageFormat::Basis => {
                basis_buffer_to_image(buffer, supported_compressed_formats, is_srgb)?
            }
            #[cfg(feature = "dds")]
            ImageFormat::Dds => dds_buffer_to_image(buffer, supported_compressed_formats, is_srgb)?,
            #[cfg(feature = "ktx2")]
            ImageFormat::Ktx2 => {
                ktx2_buffer_to_image(buffer, supported_compressed_formats, is_srgb)?
            }
            _ => {
                let image_crate_format = format
                    .as_image_crate_format()
                    .ok_or_else(|| TextureError::UnsupportedTextureFormat(format!("{format:?}")))?;
                let mut reader = image::io::Reader::new(std::io::Cursor::new(buffer));
                reader.set_format(image_crate_format);
                reader.no_limits();
                let dyn_img = reader.decode()?;
                Self::from_dynamic(dyn_img, is_srgb, asset_usage)
            }
        };
        image.sampler = image_sampler;
        Ok(image)
    }

    /// Whether the texture format is compressed or uncompressed
    pub fn is_compressed(&self) -> bool {
        let format_description = self.texture_descriptor.format;
        format_description
            .required_features()
            .contains(wgpu::Features::TEXTURE_COMPRESSION_ASTC)
            || format_description
                .required_features()
                .contains(wgpu::Features::TEXTURE_COMPRESSION_BC)
            || format_description
                .required_features()
                .contains(wgpu::Features::TEXTURE_COMPRESSION_ETC2)
    }

    /// Compute the byte offset where the data of a specific pixel is stored
    ///
    /// Returns None if the provided coordinates are out of bounds.
    ///
    /// For 2D textures, Z is ignored. For 1D textures, Y and Z are ignored.
    #[inline(always)]
    pub fn pixel_data_offset(&self, coords: UVec3) -> Option<usize> {
        let width = self.texture_descriptor.size.width;
        let height = self.texture_descriptor.size.height;
        let depth = self.texture_descriptor.size.depth_or_array_layers;

        let pixel_size = self.texture_descriptor.format.pixel_size();
        let pixel_offset = match self.texture_descriptor.dimension {
            TextureDimension::D3 => {
                if coords.x > width || coords.y > height || coords.z > depth {
                    return None;
                }
                coords.z * height * width + coords.y * width + coords.x
            }
            TextureDimension::D2 => {
                if coords.x > width || coords.y > height {
                    return None;
                }
                coords.y * width + coords.x
            }
            TextureDimension::D1 => {
                if coords.x > width {
                    return None;
                }
                coords.x
            }
        };

        Some(pixel_offset as usize * pixel_size)
    }

    /// Get a reference to the data bytes where a specific pixel's value is stored
    #[inline(always)]
    pub fn pixel_bytes(&self, coords: UVec3) -> Option<&[u8]> {
        let len = self.texture_descriptor.format.pixel_size();
        self.pixel_data_offset(coords)
            .map(|start| &self.data[start..(start + len)])
    }

    /// Get a mutable reference to the data bytes where a specific pixel's value is stored
    #[inline(always)]
    pub fn pixel_bytes_mut(&mut self, coords: UVec3) -> Option<&mut [u8]> {
        let len = self.texture_descriptor.format.pixel_size();
        self.pixel_data_offset(coords)
            .map(|start| &mut self.data[start..(start + len)])
    }

    /// Read the color of a specific pixel (1D texture).
    ///
    /// See [`get_color_at`](Self::get_color_at) for more details.
    #[inline(always)]
    pub fn get_color_at_1d(&self, x: u32) -> Result<Color, TextureAccessError> {
        if self.texture_descriptor.dimension != TextureDimension::D1 {
            return Err(TextureAccessError::WrongDimension);
        }
        self.get_color_at_internal(UVec3::new(x, 0, 0))
    }

    /// Read the color of a specific pixel (2D texture).
    ///
    /// This function will find the raw byte data of a specific pixel and
    /// decode it into a user-friendly [`Color`] struct for you.
    ///
    /// Supports many of the common [`TextureFormat`]s:
    ///  - RGBA/BGRA 8-bit unsigned integer, both sRGB and Linear
    ///  - 16-bit and 32-bit unsigned integer
    ///  - 32-bit float
    ///
    /// Be careful: as the data is converted to [`Color`] (which uses `f32` internally),
    /// there may be issues with precision when using non-float [`TextureFormat`]s.
    /// If you read a value you previously wrote using `set_color_at`, it will not match.
    /// If you are working with a 32-bit integer [`TextureFormat`], the value will be
    /// inaccurate (as `f32` does not have enough bits to represent it exactly).
    ///
    /// Single channel (R) formats are assumed to represent greyscale, so the value
    /// will be copied to all three RGB channels in the resulting [`Color`].
    ///
    /// Other [`TextureFormat`]s are unsupported, such as:
    ///  - block-compressed formats
    ///  - non-byte-aligned formats like 10-bit
    ///  - 16-bit float formats
    ///  - signed integer formats
    #[inline(always)]
    pub fn get_color_at(&self, x: u32, y: u32) -> Result<Color, TextureAccessError> {
        if self.texture_descriptor.dimension != TextureDimension::D2 {
            return Err(TextureAccessError::WrongDimension);
        }
        self.get_color_at_internal(UVec3::new(x, y, 0))
    }

    /// Read the color of a specific pixel (3D texture).
    ///
    /// See [`get_color_at`](Self::get_color_at) for more details.
    #[inline(always)]
    pub fn get_color_at_3d(&self, x: u32, y: u32, z: u32) -> Result<Color, TextureAccessError> {
        if self.texture_descriptor.dimension != TextureDimension::D3 {
            return Err(TextureAccessError::WrongDimension);
        }
        self.get_color_at_internal(UVec3::new(x, y, z))
    }

    /// Change the color of a specific pixel (1D texture).
    ///
    /// See [`set_color_at`](Self::set_color_at) for more details.
    #[inline(always)]
    pub fn set_color_at_1d(&mut self, x: u32, color: Color) -> Result<(), TextureAccessError> {
        if self.texture_descriptor.dimension != TextureDimension::D1 {
            return Err(TextureAccessError::WrongDimension);
        }
        self.set_color_at_internal(UVec3::new(x, 0, 0), color)
    }

    /// Change the color of a specific pixel (2D texture).
    ///
    /// This function will find the raw byte data of a specific pixel and
    /// change it according to a [`Color`] you provide. The [`Color`] struct
    /// will be encoded into the [`Image`]'s [`TextureFormat`].
    ///
    /// Supports many of the common [`TextureFormat`]s:
    ///  - RGBA/BGRA 8-bit unsigned integer, both sRGB and Linear
    ///  - 16-bit and 32-bit unsigned integer (with possibly-limited precision, as [`Color`] uses `f32`)
    ///  - 32-bit float
    ///
    /// Be careful: writing to non-float [`TextureFormat`]s is lossy! The data has to be converted,
    /// so if you read it back using `get_color_at`, the `Color` you get will not equal the value
    /// you used when writing it using this function.
    ///
    /// For R and RG formats, only the respective values from the linear RGB [`Color`] will be used.
    ///
    /// Other [`TextureFormat`]s are unsupported, such as:
    ///  - block-compressed formats
    ///  - non-byte-aligned formats like 10-bit
    ///  - 16-bit float formats
    ///  - signed integer formats
    #[inline(always)]
    pub fn set_color_at(&mut self, x: u32, y: u32, color: Color) -> Result<(), TextureAccessError> {
        if self.texture_descriptor.dimension != TextureDimension::D2 {
            return Err(TextureAccessError::WrongDimension);
        }
        self.set_color_at_internal(UVec3::new(x, y, 0), color)
    }

    /// Change the color of a specific pixel (3D texture).
    ///
    /// See [`set_color_at`](Self::set_color_at) for more details.
    #[inline(always)]
    pub fn set_color_at_3d(
        &mut self,
        x: u32,
        y: u32,
        z: u32,
        color: Color,
    ) -> Result<(), TextureAccessError> {
        if self.texture_descriptor.dimension != TextureDimension::D3 {
            return Err(TextureAccessError::WrongDimension);
        }
        self.set_color_at_internal(UVec3::new(x, y, z), color)
    }

    #[inline(always)]
    fn get_color_at_internal(&self, coords: UVec3) -> Result<Color, TextureAccessError> {
        let Some(bytes) = self.pixel_bytes(coords) else {
            return Err(TextureAccessError::OutOfBounds {
                x: coords.x,
                y: coords.y,
                z: coords.z,
            });
        };

        match self.texture_descriptor.format {
            TextureFormat::Rgba8UnormSrgb => Ok(Color::rgba(
                bytes[0] as f32 / u8::MAX as f32,
                bytes[1] as f32 / u8::MAX as f32,
                bytes[2] as f32 / u8::MAX as f32,
                bytes[3] as f32 / u8::MAX as f32,
            )),
            TextureFormat::Rgba8Unorm | TextureFormat::Rgba8Uint => Ok(Color::rgba_linear(
                bytes[0] as f32 / u8::MAX as f32,
                bytes[1] as f32 / u8::MAX as f32,
                bytes[2] as f32 / u8::MAX as f32,
                bytes[3] as f32 / u8::MAX as f32,
            )),
            TextureFormat::Bgra8UnormSrgb => Ok(Color::rgba(
                bytes[2] as f32 / u8::MAX as f32,
                bytes[1] as f32 / u8::MAX as f32,
                bytes[0] as f32 / u8::MAX as f32,
                bytes[3] as f32 / u8::MAX as f32,
            )),
            TextureFormat::Bgra8Unorm => Ok(Color::rgba_linear(
                bytes[2] as f32 / u8::MAX as f32,
                bytes[1] as f32 / u8::MAX as f32,
                bytes[0] as f32 / u8::MAX as f32,
                bytes[3] as f32 / u8::MAX as f32,
            )),
            TextureFormat::Rgba32Float => Ok(Color::rgba_linear(
                f32::from_le_bytes([bytes[0], bytes[1], bytes[2], bytes[3]]),
                f32::from_le_bytes([bytes[4], bytes[5], bytes[6], bytes[7]]),
                f32::from_le_bytes([bytes[8], bytes[9], bytes[10], bytes[11]]),
                f32::from_le_bytes([bytes[12], bytes[13], bytes[14], bytes[15]]),
            )),
            TextureFormat::Rgba16Unorm | TextureFormat::Rgba16Uint => {
                let (r, g, b, a) = (
                    u16::from_le_bytes([bytes[0], bytes[1]]),
                    u16::from_le_bytes([bytes[2], bytes[3]]),
                    u16::from_le_bytes([bytes[4], bytes[5]]),
                    u16::from_le_bytes([bytes[6], bytes[7]]),
                );
                Ok(Color::rgba_linear(
                    // going via f64 to avoid rounding errors with large numbers and division
                    (r as f64 / u16::MAX as f64) as f32,
                    (g as f64 / u16::MAX as f64) as f32,
                    (b as f64 / u16::MAX as f64) as f32,
                    (a as f64 / u16::MAX as f64) as f32,
                ))
            }
            TextureFormat::Rgba32Uint => {
                let (r, g, b, a) = (
                    u32::from_le_bytes([bytes[0], bytes[1], bytes[2], bytes[3]]),
                    u32::from_le_bytes([bytes[4], bytes[5], bytes[6], bytes[7]]),
                    u32::from_le_bytes([bytes[8], bytes[9], bytes[10], bytes[11]]),
                    u32::from_le_bytes([bytes[12], bytes[13], bytes[14], bytes[15]]),
                );
                Ok(Color::rgba_linear(
                    // going via f64 to avoid rounding errors with large numbers and division
                    (r as f64 / u32::MAX as f64) as f32,
                    (g as f64 / u32::MAX as f64) as f32,
                    (b as f64 / u32::MAX as f64) as f32,
                    (a as f64 / u32::MAX as f64) as f32,
                ))
            }
            // assume R-only texture format means grayscale (linear)
            // copy value to all of RGB in Color
            TextureFormat::R8Unorm | TextureFormat::R8Uint => {
                let x = bytes[0] as f32 / u8::MAX as f32;
                Ok(Color::rgba_linear(x, x, x, 1.0))
            }
            TextureFormat::R16Unorm | TextureFormat::R16Uint => {
                let x = u16::from_le_bytes([bytes[0], bytes[1]]);
                // going via f64 to avoid rounding errors with large numbers and division
                let x = (x as f64 / u16::MAX as f64) as f32;
                Ok(Color::rgba_linear(x, x, x, 1.0))
            }
            TextureFormat::R32Uint => {
                let x = u32::from_le_bytes([bytes[0], bytes[1], bytes[2], bytes[3]]);
                // going via f64 to avoid rounding errors with large numbers and division
                let x = (x as f64 / u32::MAX as f64) as f32;
                Ok(Color::rgba_linear(x, x, x, 1.0))
            }
            TextureFormat::R32Float => {
                let x = f32::from_le_bytes([bytes[0], bytes[1], bytes[2], bytes[3]]);
                Ok(Color::rgba_linear(x, x, x, 1.0))
            }
            TextureFormat::Rg8Unorm | TextureFormat::Rg8Uint => {
                let r = bytes[0] as f32 / u8::MAX as f32;
                let g = bytes[1] as f32 / u8::MAX as f32;
                Ok(Color::rgba_linear(r, g, 0.0, 1.0))
            }
            TextureFormat::Rg16Unorm | TextureFormat::Rg16Uint => {
                let r = u16::from_le_bytes([bytes[0], bytes[1]]);
                let g = u16::from_le_bytes([bytes[2], bytes[3]]);
                // going via f64 to avoid rounding errors with large numbers and division
                let r = (r as f64 / u16::MAX as f64) as f32;
                let g = (g as f64 / u16::MAX as f64) as f32;
                Ok(Color::rgba_linear(r, g, 0.0, 1.0))
            }
            TextureFormat::Rg32Uint => {
                let r = u32::from_le_bytes([bytes[0], bytes[1], bytes[2], bytes[3]]);
                let g = u32::from_le_bytes([bytes[4], bytes[5], bytes[6], bytes[7]]);
                // going via f64 to avoid rounding errors with large numbers and division
                let r = (r as f64 / u32::MAX as f64) as f32;
                let g = (g as f64 / u32::MAX as f64) as f32;
                Ok(Color::rgba_linear(r, g, 0.0, 1.0))
            }
            TextureFormat::Rg32Float => {
                let r = f32::from_le_bytes([bytes[0], bytes[1], bytes[2], bytes[3]]);
                let g = f32::from_le_bytes([bytes[4], bytes[5], bytes[6], bytes[7]]);
                Ok(Color::rgba_linear(r, g, 0.0, 1.0))
            }
            _ => Err(TextureAccessError::UnsupportedTextureFormat(
                self.texture_descriptor.format,
            )),
        }
    }

    #[inline(always)]
    fn set_color_at_internal(
        &mut self,
        coords: UVec3,
        color: Color,
    ) -> Result<(), TextureAccessError> {
        let format = self.texture_descriptor.format;

        let Some(bytes) = self.pixel_bytes_mut(coords) else {
            return Err(TextureAccessError::OutOfBounds {
                x: coords.x,
                y: coords.y,
                z: coords.z,
            });
        };

        match format {
            TextureFormat::Rgba8UnormSrgb => {
                let [r, g, b, a] = color.as_rgba_f32();
                bytes[0] = (r * u8::MAX as f32) as u8;
                bytes[1] = (g * u8::MAX as f32) as u8;
                bytes[2] = (b * u8::MAX as f32) as u8;
                bytes[3] = (a * u8::MAX as f32) as u8;
            }
            TextureFormat::Rgba8Unorm | TextureFormat::Rgba8Uint => {
                let [r, g, b, a] = color.as_linear_rgba_f32();
                bytes[0] = (r * u8::MAX as f32) as u8;
                bytes[1] = (g * u8::MAX as f32) as u8;
                bytes[2] = (b * u8::MAX as f32) as u8;
                bytes[3] = (a * u8::MAX as f32) as u8;
            }
            TextureFormat::Bgra8UnormSrgb => {
                let [r, g, b, a] = color.as_rgba_f32();
                bytes[0] = (b * u8::MAX as f32) as u8;
                bytes[1] = (g * u8::MAX as f32) as u8;
                bytes[2] = (r * u8::MAX as f32) as u8;
                bytes[3] = (a * u8::MAX as f32) as u8;
            }
            TextureFormat::Bgra8Unorm => {
                let [r, g, b, a] = color.as_linear_rgba_f32();
                bytes[0] = (b * u8::MAX as f32) as u8;
                bytes[1] = (g * u8::MAX as f32) as u8;
                bytes[2] = (r * u8::MAX as f32) as u8;
                bytes[3] = (a * u8::MAX as f32) as u8;
            }
            TextureFormat::Rgba32Float => {
                let [r, g, b, a] = color.as_linear_rgba_f32();
                bytes[0..4].copy_from_slice(&f32::to_le_bytes(r));
                bytes[4..8].copy_from_slice(&f32::to_le_bytes(g));
                bytes[8..12].copy_from_slice(&f32::to_le_bytes(b));
                bytes[12..16].copy_from_slice(&f32::to_le_bytes(a));
            }
            TextureFormat::Rgba16Unorm | TextureFormat::Rgba16Uint => {
                let [r, g, b, a] = color.as_linear_rgba_f32();
                let [r, g, b, a] = [
                    (r * u16::MAX as f32) as u16,
                    (g * u16::MAX as f32) as u16,
                    (b * u16::MAX as f32) as u16,
                    (a * u16::MAX as f32) as u16,
                ];
                bytes[0..2].copy_from_slice(&u16::to_le_bytes(r));
                bytes[2..4].copy_from_slice(&u16::to_le_bytes(g));
                bytes[4..6].copy_from_slice(&u16::to_le_bytes(b));
                bytes[6..8].copy_from_slice(&u16::to_le_bytes(a));
            }
            TextureFormat::Rgba32Uint => {
                let [r, g, b, a] = color.as_linear_rgba_f32();
                let [r, g, b, a] = [
                    (r * u32::MAX as f32) as u32,
                    (g * u32::MAX as f32) as u32,
                    (b * u32::MAX as f32) as u32,
                    (a * u32::MAX as f32) as u32,
                ];
                bytes[0..4].copy_from_slice(&u32::to_le_bytes(r));
                bytes[4..8].copy_from_slice(&u32::to_le_bytes(g));
                bytes[8..12].copy_from_slice(&u32::to_le_bytes(b));
                bytes[12..16].copy_from_slice(&u32::to_le_bytes(a));
            }
            TextureFormat::R8Unorm | TextureFormat::R8Uint => {
                // TODO: this should probably be changed to do
                // a proper conversion into greyscale
                let [r, _, _, _] = color.as_linear_rgba_f32();
                bytes[0] = (r * u8::MAX as f32) as u8;
            }
            TextureFormat::R16Unorm | TextureFormat::R16Uint => {
                // TODO: this should probably be changed to do
                // a proper conversion into greyscale
                let [r, _, _, _] = color.as_linear_rgba_f32();
                let r = (r * u16::MAX as f32) as u16;
                bytes[0..2].copy_from_slice(&u16::to_le_bytes(r));
            }
            TextureFormat::R32Uint => {
                // TODO: this should probably be changed to do
                // a proper conversion into greyscale
                let [r, _, _, _] = color.as_linear_rgba_f32();
                // go via f64 to avoid imprecision
                let r = (r as f64 * u32::MAX as f64) as u32;
                bytes[0..4].copy_from_slice(&u32::to_le_bytes(r));
            }
            TextureFormat::R32Float => {
                // TODO: this should probably be changed to do
                // a proper conversion into greyscale
                let [r, _, _, _] = color.as_linear_rgba_f32();
                bytes[0..4].copy_from_slice(&f32::to_le_bytes(r));
            }
            TextureFormat::Rg8Unorm | TextureFormat::Rg8Uint => {
                let [r, g, _, _] = color.as_linear_rgba_f32();
                bytes[0] = (r * u8::MAX as f32) as u8;
                bytes[1] = (g * u8::MAX as f32) as u8;
            }
            TextureFormat::Rg16Unorm | TextureFormat::Rg16Uint => {
                let [r, g, _, _] = color.as_linear_rgba_f32();
                let r = (r * u16::MAX as f32) as u16;
                let g = (g * u16::MAX as f32) as u16;
                bytes[0..2].copy_from_slice(&u16::to_le_bytes(r));
                bytes[2..4].copy_from_slice(&u16::to_le_bytes(g));
            }
            TextureFormat::Rg32Uint => {
                let [r, g, _, _] = color.as_linear_rgba_f32();
                // go via f64 to avoid imprecision
                let r = (r as f64 * u32::MAX as f64) as u32;
                let g = (g as f64 * u32::MAX as f64) as u32;
                bytes[0..4].copy_from_slice(&u32::to_le_bytes(r));
                bytes[4..8].copy_from_slice(&u32::to_le_bytes(g));
            }
            TextureFormat::Rg32Float => {
                let [r, g, _, _] = color.as_linear_rgba_f32();
                bytes[0..4].copy_from_slice(&f32::to_le_bytes(r));
                bytes[4..8].copy_from_slice(&f32::to_le_bytes(g));
            }
            _ => {
                return Err(TextureAccessError::UnsupportedTextureFormat(
                    self.texture_descriptor.format,
                ));
            }
        }
        Ok(())
    }
}

#[derive(Clone, Copy, Debug)]
pub enum DataFormat {
    Rgb,
    Rgba,
    Rrr,
    Rrrg,
    Rg,
}

#[derive(Clone, Copy, Debug)]
pub enum TranscodeFormat {
    Etc1s,
    Uastc(DataFormat),
    // Has to be transcoded to R8Unorm for use with `wgpu`
    R8UnormSrgb,
    // Has to be transcoded to R8G8Unorm for use with `wgpu`
    Rg8UnormSrgb,
    // Has to be transcoded to Rgba8 for use with `wgpu`
    Rgb8,
}

/// An error that occurs when accessing specific pixels in a texture
#[derive(Error, Debug)]
pub enum TextureAccessError {
    #[error("out of bounds (x: {x}, y: {y}, z: {z})")]
    OutOfBounds { x: u32, y: u32, z: u32 },
    #[error("unsupported texture format: {0:?}")]
    UnsupportedTextureFormat(TextureFormat),
    #[error("attempt to access texture with different dimension")]
    WrongDimension,
}

/// An error that occurs when loading a texture
#[derive(Error, Debug)]
pub enum TextureError {
    #[error("invalid image mime type: {0}")]
    InvalidImageMimeType(String),
    #[error("invalid image extension: {0}")]
    InvalidImageExtension(String),
    #[error("failed to load an image: {0}")]
    ImageError(#[from] image::ImageError),
    #[error("unsupported texture format: {0}")]
    UnsupportedTextureFormat(String),
    #[error("supercompression not supported: {0}")]
    SuperCompressionNotSupported(String),
    #[error("failed to load an image: {0}")]
    SuperDecompressionError(String),
    #[error("invalid data: {0}")]
    InvalidData(String),
    #[error("transcode error: {0}")]
    TranscodeError(String),
    #[error("format requires transcoding: {0:?}")]
    FormatRequiresTranscodingError(TranscodeFormat),
    /// Only cubemaps with six faces are supported.
    #[error("only cubemaps with six faces are supported")]
    IncompleteCubemap,
}

/// The type of a raw image buffer.
#[derive(Debug)]
pub enum ImageType<'a> {
    /// The mime type of an image, for example `"image/png"`.
    MimeType(&'a str),
    /// The extension of an image file, for example `"png"`.
    Extension(&'a str),
    /// The direct format of the image
    Format(ImageFormat),
}

impl<'a> ImageType<'a> {
    pub fn to_image_format(&self) -> Result<ImageFormat, TextureError> {
        match self {
            ImageType::MimeType(mime_type) => ImageFormat::from_mime_type(mime_type)
                .ok_or_else(|| TextureError::InvalidImageMimeType(mime_type.to_string())),
            ImageType::Extension(extension) => ImageFormat::from_extension(extension)
                .ok_or_else(|| TextureError::InvalidImageExtension(extension.to_string())),
            ImageType::Format(format) => Ok(*format),
        }
    }
}

/// Used to calculate the volume of an item.
pub trait Volume {
    fn volume(&self) -> usize;
}

impl Volume for Extent3d {
    /// Calculates the volume of the [`Extent3d`].
    fn volume(&self) -> usize {
        (self.width * self.height * self.depth_or_array_layers) as usize
    }
}

/// Extends the wgpu [`TextureFormat`] with information about the pixel.
pub trait TextureFormatPixelInfo {
    /// Returns the size of a pixel in bytes of the format.
    fn pixel_size(&self) -> usize;
}

impl TextureFormatPixelInfo for TextureFormat {
    fn pixel_size(&self) -> usize {
        let info = self;
        match info.block_dimensions() {
            (1, 1) => info.block_copy_size(None).unwrap() as usize,
            _ => panic!("Using pixel_size for compressed textures is invalid"),
        }
    }
}

/// The GPU-representation of an [`Image`].
/// Consists of the [`Texture`], its [`TextureView`] and the corresponding [`Sampler`], and the texture's size.
#[derive(Debug, Clone)]
pub struct GpuImage {
    pub texture: Texture,
    pub texture_view: TextureView,
    pub texture_format: TextureFormat,
    pub sampler: Sampler,
    pub size: Vec2,
    pub mip_level_count: u32,
}

impl RenderAsset for Image {
    type PreparedAsset = GpuImage;
    type Param = (
        SRes<RenderDevice>,
        SRes<RenderQueue>,
        SRes<DefaultImageSampler>,
    );

    fn asset_usage(&self) -> RenderAssetUsages {
        self.asset_usage
    }

    /// Converts the extracted image into a [`GpuImage`].
    fn prepare_asset(
        self,
        (render_device, render_queue, default_sampler): &mut SystemParamItem<Self::Param>,
    ) -> Result<Self::PreparedAsset, PrepareAssetError<Self>> {
        let texture = render_device.create_texture_with_data(
            render_queue,
            &self.texture_descriptor,
            // TODO: Is this correct? Do we need to use `MipMajor` if it's a ktx2 file?
            wgpu::util::TextureDataOrder::default(),
            &self.data,
        );

        let texture_view = texture.create_view(
            self.texture_view_descriptor
                .or_else(|| Some(TextureViewDescriptor::default()))
                .as_ref()
                .unwrap(),
        );
        let size = Vec2::new(
            self.texture_descriptor.size.width as f32,
            self.texture_descriptor.size.height as f32,
        );
        let sampler = match self.sampler {
            ImageSampler::Default => (***default_sampler).clone(),
            ImageSampler::Descriptor(descriptor) => {
                render_device.create_sampler(&descriptor.as_wgpu())
            }
        };

        Ok(GpuImage {
            texture,
            texture_view,
            texture_format: self.texture_descriptor.format,
            sampler,
            size,
            mip_level_count: self.texture_descriptor.mip_level_count,
        })
    }
}

bitflags::bitflags! {
    #[derive(Default, Clone, Copy, Eq, PartialEq, Debug)]
    #[repr(transparent)]
    pub struct CompressedImageFormats: u32 {
        const NONE     = 0;
        const ASTC_LDR = 1 << 0;
        const BC       = 1 << 1;
        const ETC2     = 1 << 2;
    }
}

impl CompressedImageFormats {
    pub fn from_features(features: wgpu::Features) -> Self {
        let mut supported_compressed_formats = Self::default();
        if features.contains(wgpu::Features::TEXTURE_COMPRESSION_ASTC) {
            supported_compressed_formats |= Self::ASTC_LDR;
        }
        if features.contains(wgpu::Features::TEXTURE_COMPRESSION_BC) {
            supported_compressed_formats |= Self::BC;
        }
        if features.contains(wgpu::Features::TEXTURE_COMPRESSION_ETC2) {
            supported_compressed_formats |= Self::ETC2;
        }
        supported_compressed_formats
    }

    pub fn supports(&self, format: TextureFormat) -> bool {
        match format {
            TextureFormat::Bc1RgbaUnorm
            | TextureFormat::Bc1RgbaUnormSrgb
            | TextureFormat::Bc2RgbaUnorm
            | TextureFormat::Bc2RgbaUnormSrgb
            | TextureFormat::Bc3RgbaUnorm
            | TextureFormat::Bc3RgbaUnormSrgb
            | TextureFormat::Bc4RUnorm
            | TextureFormat::Bc4RSnorm
            | TextureFormat::Bc5RgUnorm
            | TextureFormat::Bc5RgSnorm
            | TextureFormat::Bc6hRgbUfloat
            | TextureFormat::Bc6hRgbFloat
            | TextureFormat::Bc7RgbaUnorm
            | TextureFormat::Bc7RgbaUnormSrgb => self.contains(CompressedImageFormats::BC),
            TextureFormat::Etc2Rgb8Unorm
            | TextureFormat::Etc2Rgb8UnormSrgb
            | TextureFormat::Etc2Rgb8A1Unorm
            | TextureFormat::Etc2Rgb8A1UnormSrgb
            | TextureFormat::Etc2Rgba8Unorm
            | TextureFormat::Etc2Rgba8UnormSrgb
            | TextureFormat::EacR11Unorm
            | TextureFormat::EacR11Snorm
            | TextureFormat::EacRg11Unorm
            | TextureFormat::EacRg11Snorm => self.contains(CompressedImageFormats::ETC2),
            TextureFormat::Astc { .. } => self.contains(CompressedImageFormats::ASTC_LDR),
            _ => true,
        }
    }
}

#[cfg(test)]
mod test {

    use super::*;
    use crate::render_asset::RenderAssetUsages;

    #[test]
    fn image_size() {
        let size = Extent3d {
            width: 200,
            height: 100,
            depth_or_array_layers: 1,
        };
        let image = Image::new_fill(
            size,
            TextureDimension::D2,
            &[0, 0, 0, 255],
            TextureFormat::Rgba8Unorm,
            RenderAssetUsages::MAIN_WORLD,
        );
        assert_eq!(
            Vec2::new(size.width as f32, size.height as f32),
            image.size_f32()
        );
    }
    #[test]
    fn image_default_size() {
        let image = Image::default();
        assert_eq!(Vec2::ONE, image.size_f32());
    }
}<|MERGE_RESOLUTION|>--- conflicted
+++ resolved
@@ -6,12 +6,8 @@
 use super::ktx2::*;
 
 use crate::{
-<<<<<<< HEAD
     color::Color,
-    render_asset::{PrepareAssetError, RenderAsset},
-=======
     render_asset::{PrepareAssetError, RenderAsset, RenderAssetUsages},
->>>>>>> dd15890c
     render_resource::{Sampler, Texture, TextureView},
     renderer::{RenderDevice, RenderQueue},
     texture::BevyDefault,
@@ -19,11 +15,7 @@
 use bevy_asset::Asset;
 use bevy_derive::{Deref, DerefMut};
 use bevy_ecs::system::{lifetimeless::SRes, Resource, SystemParamItem};
-<<<<<<< HEAD
-use bevy_math::{UVec2, UVec3, Vec2};
-=======
-use bevy_math::{AspectRatio, UVec2, Vec2};
->>>>>>> dd15890c
+use bevy_math::{AspectRatio, UVec2, UVec3, Vec2};
 use bevy_reflect::Reflect;
 use serde::{Deserialize, Serialize};
 use std::hash::Hash;
